use super::State;
use crate::{
    client_server,
    pdu::{PduBuilder, PduEvent},
    utils, ConduitResult, Database, Error, Result, Ruma,
};
use log::{info, warn};
use ruma::{
    api::{
        client::{
            error::ErrorKind,
            r0::membership::{
                ban_user, forget_room, get_member_events, invite_user, join_room_by_id,
                join_room_by_id_or_alias, joined_members, joined_rooms, kick_user, leave_room,
                unban_user, IncomingThirdPartySigned,
            },
        },
        federation,
    },
    events::{pdu::Pdu, room::member, EventType},
    serde::{to_canonical_value, CanonicalJsonObject, Raw},
    EventId, RoomId, RoomVersionId, ServerName, UserId,
};
<<<<<<< HEAD
use state_res::Event;
=======
>>>>>>> 6da40225
use std::{
    collections::{BTreeMap, HashMap},
    convert::TryFrom,
    sync::Arc,
};

#[cfg(feature = "conduit_bin")]
use rocket::{get, post};

#[cfg_attr(
    feature = "conduit_bin",
    post("/_matrix/client/r0/rooms/<_>/join", data = "<body>")
)]
#[tracing::instrument(skip(db, body))]
pub async fn join_room_by_id_route(
    db: State<'_, Database>,
    body: Ruma<join_room_by_id::Request<'_>>,
) -> ConduitResult<join_room_by_id::Response> {
    join_room_by_id_helper(
        &db,
        body.sender_user.as_ref(),
        &body.room_id,
        &[body.room_id.server_name().to_owned()],
        body.third_party_signed.as_ref(),
    )
    .await
}

#[cfg_attr(
    feature = "conduit_bin",
    post("/_matrix/client/r0/join/<_>", data = "<body>")
)]
#[tracing::instrument(skip(db, body))]
pub async fn join_room_by_id_or_alias_route(
    db: State<'_, Database>,
    body: Ruma<join_room_by_id_or_alias::Request<'_>>,
) -> ConduitResult<join_room_by_id_or_alias::Response> {
    let (servers, room_id) = match RoomId::try_from(body.room_id_or_alias.clone()) {
        Ok(room_id) => (vec![room_id.server_name().to_owned()], room_id),
        Err(room_alias) => {
            let response = client_server::get_alias_helper(&db, &room_alias).await?;

            (response.0.servers, response.0.room_id)
        }
    };

    let join_room_response = join_room_by_id_helper(
        &db,
        body.sender_user.as_ref(),
        &room_id,
        &servers,
        body.third_party_signed.as_ref(),
    )
    .await?;

    db.flush().await?;

    Ok(join_room_by_id_or_alias::Response {
        room_id: join_room_response.0.room_id,
    }
    .into())
}

#[cfg_attr(
    feature = "conduit_bin",
    post("/_matrix/client/r0/rooms/<_>/leave", data = "<body>")
)]
#[tracing::instrument(skip(db, body))]
pub async fn leave_room_route(
    db: State<'_, Database>,
    body: Ruma<leave_room::Request<'_>>,
) -> ConduitResult<leave_room::Response> {
    let sender_user = body.sender_user.as_ref().expect("user is authenticated");

    let mut event = serde_json::from_value::<Raw<member::MemberEventContent>>(
        db.rooms
            .room_state_get(
                &body.room_id,
                &EventType::RoomMember,
                &sender_user.to_string(),
            )?
            .ok_or(Error::BadRequest(
                ErrorKind::BadState,
                "Cannot leave a room you are not a member of.",
            ))?
            .1
            .content,
    )
    .expect("from_value::<Raw<..>> can never fail")
    .deserialize()
    .map_err(|_| Error::bad_database("Invalid member event in database."))?;

    event.membership = member::MembershipState::Leave;

    db.rooms.build_and_append_pdu(
        PduBuilder {
            event_type: EventType::RoomMember,
            content: serde_json::to_value(event).expect("event is valid, we just created it"),
            unsigned: None,
            state_key: Some(sender_user.to_string()),
            redacts: None,
        },
        &sender_user,
        &body.room_id,
        &db,
    )?;

    db.flush().await?;

    Ok(leave_room::Response::new().into())
}

#[cfg_attr(
    feature = "conduit_bin",
    post("/_matrix/client/r0/rooms/<_>/invite", data = "<body>")
)]
#[tracing::instrument(skip(db, body))]
pub async fn invite_user_route(
    db: State<'_, Database>,
    body: Ruma<invite_user::Request<'_>>,
) -> ConduitResult<invite_user::Response> {
    let sender_user = body.sender_user.as_ref().expect("user is authenticated");

    if let invite_user::IncomingInvitationRecipient::UserId { user_id } = &body.recipient {
        db.rooms.build_and_append_pdu(
            PduBuilder {
                event_type: EventType::RoomMember,
                content: serde_json::to_value(member::MemberEventContent {
                    membership: member::MembershipState::Invite,
                    displayname: db.users.displayname(&user_id)?,
                    avatar_url: db.users.avatar_url(&user_id)?,
                    is_direct: None,
                    third_party_invite: None,
                })
                .expect("event is valid, we just created it"),
                unsigned: None,
                state_key: Some(user_id.to_string()),
                redacts: None,
            },
            &sender_user,
            &body.room_id,
            &db,
        )?;

        db.flush().await?;

        Ok(invite_user::Response.into())
    } else {
        Err(Error::BadRequest(ErrorKind::NotFound, "User not found."))
    }
}

#[cfg_attr(
    feature = "conduit_bin",
    post("/_matrix/client/r0/rooms/<_>/kick", data = "<body>")
)]
#[tracing::instrument(skip(db, body))]
pub async fn kick_user_route(
    db: State<'_, Database>,
    body: Ruma<kick_user::Request<'_>>,
) -> ConduitResult<kick_user::Response> {
    let sender_user = body.sender_user.as_ref().expect("user is authenticated");

    let mut event = serde_json::from_value::<Raw<ruma::events::room::member::MemberEventContent>>(
        db.rooms
            .room_state_get(
                &body.room_id,
                &EventType::RoomMember,
                &body.user_id.to_string(),
            )?
            .ok_or(Error::BadRequest(
                ErrorKind::BadState,
                "Cannot kick member that's not in the room.",
            ))?
            .1
            .content,
    )
    .expect("Raw::from_value always works")
    .deserialize()
    .map_err(|_| Error::bad_database("Invalid member event in database."))?;

    event.membership = ruma::events::room::member::MembershipState::Leave;
    // TODO: reason

    db.rooms.build_and_append_pdu(
        PduBuilder {
            event_type: EventType::RoomMember,
            content: serde_json::to_value(event).expect("event is valid, we just created it"),
            unsigned: None,
            state_key: Some(body.user_id.to_string()),
            redacts: None,
        },
        &sender_user,
        &body.room_id,
        &db,
    )?;

    db.flush().await?;

    Ok(kick_user::Response::new().into())
}

#[cfg_attr(
    feature = "conduit_bin",
    post("/_matrix/client/r0/rooms/<_>/ban", data = "<body>")
)]
#[tracing::instrument(skip(db, body))]
pub async fn ban_user_route(
    db: State<'_, Database>,
    body: Ruma<ban_user::Request<'_>>,
) -> ConduitResult<ban_user::Response> {
    let sender_user = body.sender_user.as_ref().expect("user is authenticated");

    // TODO: reason

    let event = db
        .rooms
        .room_state_get(
            &body.room_id,
            &EventType::RoomMember,
            &body.user_id.to_string(),
        )?
        .map_or(
            Ok::<_, Error>(member::MemberEventContent {
                membership: member::MembershipState::Ban,
                displayname: db.users.displayname(&body.user_id)?,
                avatar_url: db.users.avatar_url(&body.user_id)?,
                is_direct: None,
                third_party_invite: None,
            }),
            |(_, event)| {
                let mut event =
                    serde_json::from_value::<Raw<member::MemberEventContent>>(event.content)
                        .expect("Raw::from_value always works")
                        .deserialize()
                        .map_err(|_| Error::bad_database("Invalid member event in database."))?;
                event.membership = ruma::events::room::member::MembershipState::Ban;
                Ok(event)
            },
        )?;

    db.rooms.build_and_append_pdu(
        PduBuilder {
            event_type: EventType::RoomMember,
            content: serde_json::to_value(event).expect("event is valid, we just created it"),
            unsigned: None,
            state_key: Some(body.user_id.to_string()),
            redacts: None,
        },
        &sender_user,
        &body.room_id,
        &db,
    )?;

    db.flush().await?;

    Ok(ban_user::Response::new().into())
}

#[cfg_attr(
    feature = "conduit_bin",
    post("/_matrix/client/r0/rooms/<_>/unban", data = "<body>")
)]
#[tracing::instrument(skip(db, body))]
pub async fn unban_user_route(
    db: State<'_, Database>,
    body: Ruma<unban_user::Request<'_>>,
) -> ConduitResult<unban_user::Response> {
    let sender_user = body.sender_user.as_ref().expect("user is authenticated");

    let mut event = serde_json::from_value::<Raw<ruma::events::room::member::MemberEventContent>>(
        db.rooms
            .room_state_get(
                &body.room_id,
                &EventType::RoomMember,
                &body.user_id.to_string(),
            )?
            .ok_or(Error::BadRequest(
                ErrorKind::BadState,
                "Cannot unban a user who is not banned.",
            ))?
            .1
            .content,
    )
    .expect("from_value::<Raw<..>> can never fail")
    .deserialize()
    .map_err(|_| Error::bad_database("Invalid member event in database."))?;

    event.membership = ruma::events::room::member::MembershipState::Leave;

    db.rooms.build_and_append_pdu(
        PduBuilder {
            event_type: EventType::RoomMember,
            content: serde_json::to_value(event).expect("event is valid, we just created it"),
            unsigned: None,
            state_key: Some(body.user_id.to_string()),
            redacts: None,
        },
        &sender_user,
        &body.room_id,
        &db,
    )?;

    db.flush().await?;

    Ok(unban_user::Response::new().into())
}

#[cfg_attr(
    feature = "conduit_bin",
    post("/_matrix/client/r0/rooms/<_>/forget", data = "<body>")
)]
#[tracing::instrument(skip(db, body))]
pub async fn forget_room_route(
    db: State<'_, Database>,
    body: Ruma<forget_room::Request<'_>>,
) -> ConduitResult<forget_room::Response> {
    let sender_user = body.sender_user.as_ref().expect("user is authenticated");

    db.rooms.forget(&body.room_id, &sender_user)?;

    db.flush().await?;

    Ok(forget_room::Response::new().into())
}

#[cfg_attr(
    feature = "conduit_bin",
    get("/_matrix/client/r0/joined_rooms", data = "<body>")
)]
#[tracing::instrument(skip(db, body))]
pub async fn joined_rooms_route(
    db: State<'_, Database>,
    body: Ruma<joined_rooms::Request>,
) -> ConduitResult<joined_rooms::Response> {
    let sender_user = body.sender_user.as_ref().expect("user is authenticated");

    Ok(joined_rooms::Response {
        joined_rooms: db
            .rooms
            .rooms_joined(&sender_user)
            .filter_map(|r| r.ok())
            .collect(),
    }
    .into())
}

#[cfg_attr(
    feature = "conduit_bin",
    get("/_matrix/client/r0/rooms/<_>/members", data = "<body>")
)]
#[tracing::instrument(skip(db, body))]
pub async fn get_member_events_route(
    db: State<'_, Database>,
    body: Ruma<get_member_events::Request<'_>>,
) -> ConduitResult<get_member_events::Response> {
    let sender_user = body.sender_user.as_ref().expect("user is authenticated");

    if !db.rooms.is_joined(sender_user, &body.room_id)? {
        return Err(Error::BadRequest(
            ErrorKind::Forbidden,
            "You don't have permission to view this room.",
        ));
    }

    Ok(get_member_events::Response {
        chunk: db
            .rooms
            .room_state_full(&body.room_id)?
            .iter()
            .filter(|(key, _)| key.0 == EventType::RoomMember)
            .map(|(_, pdu)| pdu.to_member_event())
            .collect(),
    }
    .into())
}

#[cfg_attr(
    feature = "conduit_bin",
    get("/_matrix/client/r0/rooms/<_>/joined_members", data = "<body>")
)]
#[tracing::instrument(skip(db, body))]
pub async fn joined_members_route(
    db: State<'_, Database>,
    body: Ruma<joined_members::Request<'_>>,
) -> ConduitResult<joined_members::Response> {
    let sender_user = body.sender_user.as_ref().expect("user is authenticated");

    if !db
        .rooms
        .is_joined(&sender_user, &body.room_id)
        .unwrap_or(false)
    {
        return Err(Error::BadRequest(
            ErrorKind::Forbidden,
            "You aren't a member of the room.",
        ));
    }

    let mut joined = BTreeMap::new();
    for user_id in db.rooms.room_members(&body.room_id).filter_map(|r| r.ok()) {
        let display_name = db.users.displayname(&user_id)?;
        let avatar_url = db.users.avatar_url(&user_id)?;

        joined.insert(
            user_id,
            joined_members::RoomMember {
                display_name,
                avatar_url,
            },
        );
    }

    Ok(joined_members::Response { joined }.into())
}

#[tracing::instrument(skip(db))]
async fn join_room_by_id_helper(
    db: &Database,
    sender_user: Option<&UserId>,
    room_id: &RoomId,
    servers: &[Box<ServerName>],
    _third_party_signed: Option<&IncomingThirdPartySigned>,
) -> ConduitResult<join_room_by_id::Response> {
    let sender_user = sender_user.expect("user is authenticated");

    // Ask a remote server if we don't have this room
    if !db.rooms.exists(&room_id)? && room_id.server_name() != db.globals.server_name() {
        let mut make_join_response_and_server = Err(Error::BadServerResponse(
            "No server available to assist in joining.",
        ));

        for remote_server in servers {
            let make_join_response = db
                .sending
                .send_federation_request(
                    &db.globals,
                    remote_server,
                    federation::membership::create_join_event_template::v1::Request {
                        room_id,
                        user_id: sender_user,
                        ver: &[RoomVersionId::Version5, RoomVersionId::Version6],
                    },
                )
                .await;

            make_join_response_and_server = make_join_response.map(|r| (r, remote_server));

            if make_join_response_and_server.is_ok() {
                break;
            }
        }

        let (make_join_response, remote_server) = make_join_response_and_server?;

        let mut join_event_stub =
            serde_json::from_str::<CanonicalJsonObject>(make_join_response.event.json().get())
                .map_err(|_| {
                    Error::BadServerResponse("Invalid make_join event json received from server.")
                })?;

        join_event_stub.insert(
            "origin".to_owned(),
            to_canonical_value(db.globals.server_name())
                .map_err(|_| Error::bad_database("Invalid server name found"))?,
        );
        join_event_stub.insert(
            "origin_server_ts".to_owned(),
            to_canonical_value(utils::millis_since_unix_epoch())
                .expect("Timestamp is valid js_int value"),
        );
        join_event_stub.insert(
            "content".to_owned(),
            to_canonical_value(member::MemberEventContent {
                membership: member::MembershipState::Join,
                displayname: db.users.displayname(&sender_user)?,
                avatar_url: db.users.avatar_url(&sender_user)?,
                is_direct: None,
                third_party_invite: None,
            })
            .expect("event is valid, we just created it"),
        );

        // We don't leave the event id in the pdu because that's only allowed in v1 or v2 rooms
        join_event_stub.remove("event_id");

        // In order to create a compatible ref hash (EventID) the `hashes` field needs to be present
        ruma::signatures::hash_and_sign_event(
            db.globals.server_name().as_str(),
            db.globals.keypair(),
            &mut join_event_stub,
            &RoomVersionId::Version6,
        )
        .expect("event is valid, we just created it");

        // Generate event id
        let event_id = EventId::try_from(&*format!(
            "${}",
            ruma::signatures::reference_hash(&join_event_stub, &RoomVersionId::Version6)
                .expect("ruma can calculate reference hashes")
        ))
        .expect("ruma's reference hashes are valid event ids");

        // Add event_id back
        join_event_stub.insert(
            "event_id".to_owned(),
            to_canonical_value(&event_id).expect("EventId is a valid CanonicalJsonValue"),
        );

        // It has enough fields to be called a proper event now
        let join_event = join_event_stub;

        let send_join_response = db
            .sending
            .send_federation_request(
                &db.globals,
                remote_server,
                federation::membership::create_join_event::v2::Request {
                    room_id,
                    event_id: &event_id,
                    pdu: PduEvent::convert_to_outgoing_federation_event(join_event.clone()),
                },
            )
            .await?;

        let add_event_id = |pdu: &Raw<Pdu>| -> Result<(EventId, CanonicalJsonObject)> {
            let mut value = serde_json::from_str(pdu.json().get())
                .expect("converting raw jsons to values always works");
            let event_id = EventId::try_from(&*format!(
                "${}",
                ruma::signatures::reference_hash(&value, &RoomVersionId::Version6)
                    .expect("ruma can calculate reference hashes")
            ))
            .expect("ruma's reference hashes are valid event ids");

            value.insert(
                "event_id".to_owned(),
                to_canonical_value(&event_id)
                    .expect("a valid EventId can be converted to CanonicalJsonValue"),
            );

            Ok((event_id, value))
        };

        let count = db.globals.next_count()?;

        let mut pdu_id = room_id.as_bytes().to_vec();
        pdu_id.push(0xff);
        pdu_id.extend_from_slice(&count.to_be_bytes());

        let pdu = PduEvent::from_id_val(&event_id, join_event.clone())
            .map_err(|_| Error::BadServerResponse("Invalid PDU in send_join response."))?;

        let mut state = HashMap::new();

        for pdu in send_join_response
            .room_state
            .state
            .iter()
            .map(add_event_id)
            .map(|r| {
                let (event_id, value) = r?;
                PduEvent::from_id_val(&event_id, value.clone())
                    .map(|ev| (event_id, Arc::new(ev)))
                    .map_err(|e| {
                        warn!("{:?}: {}", value, e);
                        Error::BadServerResponse("Invalid PDU in send_join response.")
                    })
            })
<<<<<<< HEAD
            .collect::<Result<BTreeMap<EventId, Arc<PduEvent>>>>()?;

        let control_events = event_map
            .values()
            .filter(|pdu| state_res::is_power_event(pdu))
            .map(|pdu| pdu.event_id.clone())
            .collect::<Vec<_>>();

        // These events are not guaranteed to be sorted but they are resolved according to spec
        // we auth them anyways to weed out faulty/malicious server. The following is basically the
        // full state resolution algorithm.
        let event_ids = event_map.keys().cloned().collect::<Vec<_>>();

        let sorted_control_events = state_res::StateResolution::reverse_topological_power_sort(
            &room_id,
            &control_events,
            &mut event_map,
            &event_ids,
        );

        // Auth check each event against the "partial" state created by the preceding events
        let resolved_control_events = state_res::StateResolution::iterative_auth_check(
            room_id,
            &RoomVersionId::Version6,
            &sorted_control_events,
            &BTreeMap::new(), // We have no "clean/resolved" events to add (these extend the `resolved_control_events`)
            &mut event_map,
        )
        .expect("iterative auth check failed on resolved events");

        // This removes the control events that failed auth, leaving the resolved
        // to be mainline sorted. In the actual `state_res::StateResolution::resolve`
        // function both are removed since these are all events we don't know of
        // we must keep track of everything to add to our DB.
        let events_to_sort = event_map
            .keys()
            .filter(|id| {
                !sorted_control_events.contains(id)
                    || resolved_control_events.values().any(|rid| *id == rid)
            })
            .cloned()
            .collect::<Vec<_>>();

        let power_level =
            resolved_control_events.get(&(EventType::RoomPowerLevels, Some("".to_string())));
        // Sort the remaining non control events
        let sorted_event_ids = state_res::StateResolution::mainline_sort(
            room_id,
            &events_to_sort,
            power_level,
            &mut event_map,
        );

        let resolved_events = state_res::StateResolution::iterative_auth_check(
            room_id,
            &RoomVersionId::Version6,
            &sorted_event_ids,
            &resolved_control_events,
            &mut event_map,
        )
        .expect("iterative auth check failed on resolved events");

        let mut state = HashMap::new();
=======
        {
            let (id, pdu) = pdu?;
            info!("adding {} to outliers: {:#?}", id, pdu);
            db.rooms.add_pdu_outlier(&pdu)?;
            if let Some(state_key) = &pdu.state_key {
                if pdu.kind == EventType::RoomMember {
                    let target_user_id = UserId::try_from(state_key.clone()).map_err(|_| {
                        Error::BadServerResponse("Invalid user id in send_join response.")
                    })?;

                    // Update our membership info, we do this here incase a user is invited
                    // and immediately leaves we need the DB to record the invite event for auth
                    db.rooms.update_membership(
                        &pdu.room_id,
                        &target_user_id,
                        serde_json::from_value::<member::MemberEventContent>(pdu.content.clone())
                            .map_err(|_| {
                            Error::BadRequest(
                                ErrorKind::InvalidParam,
                                "Invalid member event content.",
                            )
                        })?,
                        &pdu.sender,
                        &db.account_data,
                        &db.globals,
                    )?;
                }
                let mut long_id = room_id.as_bytes().to_vec();
                long_id.push(0xff);
                long_id.extend_from_slice(id.as_bytes());
                state.insert((pdu.kind.clone(), state_key.clone()), long_id);
            }
        }

        state.insert(
            (
                pdu.kind.clone(),
                pdu.state_key.clone().expect("join event has state key"),
            ),
            pdu_id.clone(),
        );

        db.rooms.force_state(room_id, state, &db.globals)?;
>>>>>>> 6da40225

        for pdu in send_join_response
            .room_state
            .auth_chain
            .iter()
            .map(add_event_id)
            .map(|r| {
                let (event_id, value) = r?;
                PduEvent::from_id_val(&event_id, value.clone())
                    .map(|ev| (event_id, Arc::new(ev)))
                    .map_err(|e| {
                        warn!("{:?}: {}", value, e);
                        Error::BadServerResponse("Invalid PDU in send_join response.")
                    })
            })
        {
<<<<<<< HEAD
            let pdu = event_map
                .get(ev_id)
                .expect("Found event_id in sorted events that is not in resolved state");

            // We do not rebuild the PDU in this case only insert to DB
            let count = db.globals.next_count()?;
            let mut pdu_id = room_id.as_bytes().to_vec();
            pdu_id.push(0xff);
            pdu_id.extend_from_slice(&count.to_be_bytes());
            db.rooms.append_pdu(
                &pdu,
                utils::to_canonical_object(&**pdu).expect("Pdu is valid canonical object"),
                count,
                pdu_id.clone().into(),
                // TODO: can we simplify the DAG or should we copy it exactly??
                &pdu.prev_events,
                &db,
            )?;

            if state_events.contains(ev_id) {
                if let Some(key) = &pdu.state_key {
                    state.insert((pdu.kind(), key.to_string()), pdu_id);
                }
            }
=======
            let (id, pdu) = pdu?;
            info!("adding {} to outliers: {:#?}", id, pdu);
            db.rooms.add_pdu_outlier(&pdu)?;
>>>>>>> 6da40225
        }

        db.rooms.append_pdu(
            &pdu,
            utils::to_canonical_object(&pdu).expect("Pdu is valid canonical object"),
            db.globals.next_count()?,
            pdu_id.into(),
            &[pdu.event_id.clone()],
            db,
        )?;
    } else {
        let event = member::MemberEventContent {
            membership: member::MembershipState::Join,
            displayname: db.users.displayname(&sender_user)?,
            avatar_url: db.users.avatar_url(&sender_user)?,
            is_direct: None,
            third_party_invite: None,
        };

        db.rooms.build_and_append_pdu(
            PduBuilder {
                event_type: EventType::RoomMember,
                content: serde_json::to_value(event).expect("event is valid, we just created it"),
                unsigned: None,
                state_key: Some(sender_user.to_string()),
                redacts: None,
            },
            &sender_user,
            &room_id,
            &db,
        )?;
    }

    Ok(join_room_by_id::Response::new(room_id.clone()).into())
}<|MERGE_RESOLUTION|>--- conflicted
+++ resolved
@@ -21,10 +21,6 @@
     serde::{to_canonical_value, CanonicalJsonObject, Raw},
     EventId, RoomId, RoomVersionId, ServerName, UserId,
 };
-<<<<<<< HEAD
-use state_res::Event;
-=======
->>>>>>> 6da40225
 use std::{
     collections::{BTreeMap, HashMap},
     convert::TryFrom,
@@ -594,71 +590,6 @@
                         Error::BadServerResponse("Invalid PDU in send_join response.")
                     })
             })
-<<<<<<< HEAD
-            .collect::<Result<BTreeMap<EventId, Arc<PduEvent>>>>()?;
-
-        let control_events = event_map
-            .values()
-            .filter(|pdu| state_res::is_power_event(pdu))
-            .map(|pdu| pdu.event_id.clone())
-            .collect::<Vec<_>>();
-
-        // These events are not guaranteed to be sorted but they are resolved according to spec
-        // we auth them anyways to weed out faulty/malicious server. The following is basically the
-        // full state resolution algorithm.
-        let event_ids = event_map.keys().cloned().collect::<Vec<_>>();
-
-        let sorted_control_events = state_res::StateResolution::reverse_topological_power_sort(
-            &room_id,
-            &control_events,
-            &mut event_map,
-            &event_ids,
-        );
-
-        // Auth check each event against the "partial" state created by the preceding events
-        let resolved_control_events = state_res::StateResolution::iterative_auth_check(
-            room_id,
-            &RoomVersionId::Version6,
-            &sorted_control_events,
-            &BTreeMap::new(), // We have no "clean/resolved" events to add (these extend the `resolved_control_events`)
-            &mut event_map,
-        )
-        .expect("iterative auth check failed on resolved events");
-
-        // This removes the control events that failed auth, leaving the resolved
-        // to be mainline sorted. In the actual `state_res::StateResolution::resolve`
-        // function both are removed since these are all events we don't know of
-        // we must keep track of everything to add to our DB.
-        let events_to_sort = event_map
-            .keys()
-            .filter(|id| {
-                !sorted_control_events.contains(id)
-                    || resolved_control_events.values().any(|rid| *id == rid)
-            })
-            .cloned()
-            .collect::<Vec<_>>();
-
-        let power_level =
-            resolved_control_events.get(&(EventType::RoomPowerLevels, Some("".to_string())));
-        // Sort the remaining non control events
-        let sorted_event_ids = state_res::StateResolution::mainline_sort(
-            room_id,
-            &events_to_sort,
-            power_level,
-            &mut event_map,
-        );
-
-        let resolved_events = state_res::StateResolution::iterative_auth_check(
-            room_id,
-            &RoomVersionId::Version6,
-            &sorted_event_ids,
-            &resolved_control_events,
-            &mut event_map,
-        )
-        .expect("iterative auth check failed on resolved events");
-
-        let mut state = HashMap::new();
-=======
         {
             let (id, pdu) = pdu?;
             info!("adding {} to outliers: {:#?}", id, pdu);
@@ -702,7 +633,6 @@
         );
 
         db.rooms.force_state(room_id, state, &db.globals)?;
->>>>>>> 6da40225
 
         for pdu in send_join_response
             .room_state
@@ -719,36 +649,9 @@
                     })
             })
         {
-<<<<<<< HEAD
-            let pdu = event_map
-                .get(ev_id)
-                .expect("Found event_id in sorted events that is not in resolved state");
-
-            // We do not rebuild the PDU in this case only insert to DB
-            let count = db.globals.next_count()?;
-            let mut pdu_id = room_id.as_bytes().to_vec();
-            pdu_id.push(0xff);
-            pdu_id.extend_from_slice(&count.to_be_bytes());
-            db.rooms.append_pdu(
-                &pdu,
-                utils::to_canonical_object(&**pdu).expect("Pdu is valid canonical object"),
-                count,
-                pdu_id.clone().into(),
-                // TODO: can we simplify the DAG or should we copy it exactly??
-                &pdu.prev_events,
-                &db,
-            )?;
-
-            if state_events.contains(ev_id) {
-                if let Some(key) = &pdu.state_key {
-                    state.insert((pdu.kind(), key.to_string()), pdu_id);
-                }
-            }
-=======
             let (id, pdu) = pdu?;
             info!("adding {} to outliers: {:#?}", id, pdu);
             db.rooms.add_pdu_outlier(&pdu)?;
->>>>>>> 6da40225
         }
 
         db.rooms.append_pdu(
